import { BigNumber, Contract } from 'ethers';

export interface EthereumNetwork {
  id: EthereumNetworkID;
  name: string;
  displayName: string;
  defaultNodeURL: string;
}

export enum EthereumNetworkID {
  Mainnet = '1',
  Sepolia = '11155111',
  Arbitrum = '42161',
  ArbitrumSepolia = '421614',
  Base = '8453',
  BaseSepolia = '84532',
  Hardhat = '31337',
}

export enum VaultState {
  READY = 0,
  FUNDED = 1,
  CLOSING = 2,
  CLOSED = 3,
  PENDING = 4,
}

export interface RawVault {
  uuid: string;
  protocolContract: string;
  timestamp: BigNumber;
  valueLocked: BigNumber;
  valueMinted: BigNumber;
  creator: string;
  status: number;
  fundingTxId: string;
  closingTxId: string;
  wdTxId: string;
  btcFeeRecipient: string;
  btcMintFeeBasisPoints: BigNumber;
  btcRedeemFeeBasisPoints: BigNumber;
  taprootPubKey: string;
}

<<<<<<< HEAD
export class JSONFriendlyRawVault {
  uuid: string;
  protocolContract: string;
  timestamp: string;
  valueLocked: string;
  valueMinted: string;
  creator: string;
  status: number;
  fundingTxId: string;
  closingTxId: string;
  wdTxId: string;
  btcFeeRecipient: string;
  btcMintFeeBasisPoints: string;
  btcRedeemFeeBasisPoints: string;
  taprootPubKey: string;

  constructor(vault: RawVault) {
    this.uuid = vault.uuid.toString();
    this.protocolContract = vault.protocolContract.toString();
    this.creator = vault.creator.toString();
    this.status = vault.status;
    this.fundingTxId = vault.fundingTxId;
    this.closingTxId = vault.closingTxId;
    this.btcFeeRecipient = vault.btcFeeRecipient;
    this.taprootPubKey = vault.taprootPubKey;
    this.wdTxId = vault.wdTxId;
    this.timestamp = vault.timestamp.toJSON();
    this.valueLocked = vault.valueLocked.toJSON();
    this.valueMinted = vault.valueMinted.toJSON();
    this.btcMintFeeBasisPoints = vault.btcMintFeeBasisPoints.toJSON();
    this.btcRedeemFeeBasisPoints = vault.btcRedeemFeeBasisPoints.toJSON();
  }

  static rawVaultFromJSON(jsonVault: any): RawVault {
    console.log('[rawVaultFromJSON]: json string: ' + jsonVault);
    const jsonVaultObj = JSON.parse(jsonVault);
    console.log('jsonVault.uuid: ' + jsonVaultObj.uuid);
    console.log('timestamp from JSON: ' + jsonVaultObj.timestamp);
    console.log('timestamp hex from JSON: ' + jsonVaultObj.timestamp.hex);
    return {
      uuid: jsonVaultObj.uuid,
      protocolContract: jsonVaultObj.protocolContract,
      timestamp: BigNumber.from(jsonVaultObj.timestamp.hex),
      valueLocked: BigNumber.from(jsonVaultObj.valueLocked.hex),
      valueMinted: BigNumber.from(jsonVaultObj.valueMinted.hex),
      creator: jsonVaultObj.creator,
      status: jsonVaultObj.status,
      fundingTxId: jsonVaultObj.fundingTxId,
      closingTxId: jsonVaultObj.closingTxId,
      wdTxId: jsonVaultObj.wdTxId,
      btcFeeRecipient: jsonVaultObj.btcFeeRecipient,
      btcMintFeeBasisPoints: BigNumber.from(jsonVaultObj.btcMintFeeBasisPoints.hex),
      btcRedeemFeeBasisPoints: BigNumber.from(jsonVaultObj.btcRedeemFeeBasisPoints.hex),
      taprootPubKey: jsonVaultObj.taprootPubKey,
    };
  }
=======
export interface SSPVaultUpdate {
  status: number;
  wdTxId: string;
  taprootPubKey: string;
}

export interface SSFVaultUpdate {
  status: number;
  fundingTxId: string;
  wdTxId: string;
  valueMinted: bigint;
  valueLocked: bigint;
>>>>>>> 78e84808
}

interface EthereumContract {
  name: string;
  address: string;
  signerAddress: string;
  abi: string[];
}

export interface EthereumDeploymentPlan {
  network: string;
  updatedAt: string;
  gitSHA: string;
  contract: EthereumContract;
}

export interface DetailedEvent {
  from: string;
  to: string;
  value: number;
  timestamp: number;
  txHash: string;
}

export interface DLCEthereumContracts {
  dlcManagerContract: Contract;
  dlcBTCContract: Contract;
}

export type SupportedNetwork = 'arbitrum' | 'arbitrum-sepolia-testnet' | 'arbitrum-sepolia-devnet';
export type DLCEthereumContractName = 'DLCManager' | 'DLCBTC';
export type DLCSolidityBranchName = 'dev' | 'testnet-rolling';<|MERGE_RESOLUTION|>--- conflicted
+++ resolved
@@ -42,7 +42,6 @@
   taprootPubKey: string;
 }
 
-<<<<<<< HEAD
 export class JSONFriendlyRawVault {
   uuid: string;
   protocolContract: string;
@@ -99,21 +98,23 @@
       taprootPubKey: jsonVaultObj.taprootPubKey,
     };
   }
-=======
+}
+
 export interface SSPVaultUpdate {
-  status: number;
-  wdTxId: string;
-  taprootPubKey: string;
+    status: number;
+    wdTxId: string;
+    taprootPubKey: string;
 }
 
 export interface SSFVaultUpdate {
-  status: number;
-  fundingTxId: string;
-  wdTxId: string;
-  valueMinted: bigint;
-  valueLocked: bigint;
->>>>>>> 78e84808
+    status: number;
+    fundingTxId: string;
+    wdTxId: string;
+    valueMinted: bigint;
+    valueLocked: bigint;
 }
+
+
 
 interface EthereumContract {
   name: string;
