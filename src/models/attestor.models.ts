export type AttestorChainID =
  | 'evm-mainnet'
  | 'evm-sepolia'
  | 'evm-arbitrum'
  | 'evm-arbsepolia'
  | 'evm-base'
  | 'evm-basesepolia'
  | 'evm-optimism'
  | 'evm-opsepolia'
  | 'evm-polygon'
  | 'evm-polygonsepolia'
  | 'evm-localhost'
  | 'evm-hardhat-arb'
  | 'evm-hardhat-eth'
  | 'ripple-xrpl-mainnet'
<<<<<<< HEAD
  | 'ripple-xrpl-testnet';
=======
  | 'ripple-xrpl-testnet'
  | 'ripple-xrpl-devnet';
>>>>>>> 7e8e02a0

export interface FundingTXAttestorInfo {
  vaultUUID: string;
  fundingPSBT: string;
  userEthereumAddress: string;
  userBitcoinTaprootPublicKey: string;
  attestorChainID: AttestorChainID;
}

export interface WithdrawDepositTXAttestorInfo {
  vaultUUID: string;
  withdrawDepositPSBT: string;
}

export interface PsbtEvent {
  closing_psbt: string;
  wd_psbt: string;
  mint_address: string;
  uuid: string;
  funding_txid: string;
  closing_txid: string;
  status: string;
  chain_name: string;
  user_pubkey: string;
}<|MERGE_RESOLUTION|>--- conflicted
+++ resolved
@@ -13,12 +13,8 @@
   | 'evm-hardhat-arb'
   | 'evm-hardhat-eth'
   | 'ripple-xrpl-mainnet'
-<<<<<<< HEAD
-  | 'ripple-xrpl-testnet';
-=======
   | 'ripple-xrpl-testnet'
   | 'ripple-xrpl-devnet';
->>>>>>> 7e8e02a0
 
 export interface FundingTXAttestorInfo {
   vaultUUID: string;
