import {
  Address,
  OutScript,
  Transaction,
  p2ms,
  p2pk,
  p2tr,
  p2tr_ns,
  p2wpkh,
} from '@scure/btc-signer';
import { P2Ret, P2TROut } from '@scure/btc-signer/payment';
import { TransactionInput } from '@scure/btc-signer/psbt';
import { BIP32Factory, BIP32Interface } from 'bip32';
import { Network } from 'bitcoinjs-lib';
import { bitcoin, regtest, testnet } from 'bitcoinjs-lib/src/networks.js';
import { Decimal } from 'decimal.js';
import * as ellipticCurveCryptography from 'tiny-secp256k1';

import {
  BitcoinInputSigningConfig,
  BitcoinTransaction,
  BitcoinTransactionVectorOutput,
  FeeRates,
  PaymentTypes,
  UTXO,
} from '../../models/bitcoin-models.js';
import { createRangeFromLength, isDefined, isUndefined } from '../../utilities/index.js';

const TAPROOT_UNSPENDABLE_KEY_HEX =
  '0250929b74c1a04954b78b4b6035e97a5e078a5a0f28ec96d547bfee9ace803ac0';
const ECDSA_PUBLIC_KEY_LENGTH = 33;

const bip32 = BIP32Factory(ellipticCurveCryptography);

export function getFeeAmount(bitcoinAmount: number, feeBasisPoints: number): number {
  const feePercentage = new Decimal(feeBasisPoints).dividedBy(100);
  return new Decimal(bitcoinAmount).times(feePercentage.dividedBy(100)).toNumber();
}

/**
 * Derives the Public Key at the Unhardened Path (0/0) from a given Extended Public Key.
 * @param extendedPublicKey - The base58-encoded Extended Public Key.
 * @param bitcoinNetwork - The Bitcoin Network to use.
 * @returns The Public Key derived at the Unhardened Path.
 */
export function deriveUnhardenedPublicKey(
  extendedPublicKey: string,
  bitcoinNetwork: Network
): Buffer {
  return bip32.fromBase58(extendedPublicKey, bitcoinNetwork).derivePath('0/0').publicKey;
}

/**
 * Derives the Account Key Pair from the Root Private Key.
 * @param rootPrivateKey - The Root Private Key.
 * @param bitcoinNetwork - The Bitcoin Network to use.
 * @param paymentType - The Payment Type to use.
 * @param accountIndex - The Account Index to use.
 * @returns The Account Key Pair.
 */
export function deriveUnhardenedKeyPairFromRootPrivateKey(
  rootPrivateKey: string,
  bitcoinNetwork: Network,
  paymentType: 'p2tr' | 'p2wpkh',
  accountIndex: number
): BIP32Interface {
  switch (bitcoinNetwork) {
    case bitcoin:
      switch (paymentType) {
        case 'p2wpkh':
          return bip32
            .fromBase58(rootPrivateKey, bitcoinNetwork)
            .derivePath(`m/84'/0'/${accountIndex}'/0/0`);
        case 'p2tr':
          return bip32
            .fromBase58(rootPrivateKey, bitcoinNetwork)
            .derivePath(`m/86'/0'/${accountIndex}'/0/0`);
        default:
          throw new Error('Unsupported Payment Type');
      }
    case testnet:
    case regtest:
      switch (paymentType) {
        case 'p2wpkh':
          return bip32
            .fromBase58(rootPrivateKey, bitcoinNetwork)
            .derivePath(`m/84'/1'/${accountIndex}'/0/0`);
        case 'p2tr':
          return bip32
            .fromBase58(rootPrivateKey, bitcoinNetwork)
            .derivePath(`m/86'/1'/${accountIndex}'/0/0`);
        default:
          throw new Error('Unsupported Payment Type');
      }
    default:
      throw new Error('Unsupported Bitcoin Network');
  }
}

export function getXOnlyPublicKey(publicKey: Buffer): Buffer {
  return publicKey.length === 32 ? publicKey : publicKey.subarray(1);
}

/**
 * Creates a Taproot Multisig Payment.
 * @param unspendableDerivedPublicKey - The Unspendable Derived Public Key.
 * @param attestorDerivedPublicKey - The Attestor Derived Public Key.
 * @param userDerivedPublicKey - The User Derived Public Key.
 * @param bitcoinNetwork - The Bitcoin Network to use.
 * @returns The Taproot Multisig Payment.
 */
export function createTaprootMultisigPayment(
  unspendableDerivedPublicKey: Buffer,
  publicKeyA: Buffer,
  publicKeyB: Buffer,
  bitcoinNetwork: Network
): P2TROut {
  const unspendableDerivedPublicKeyFormatted = getXOnlyPublicKey(unspendableDerivedPublicKey);

  const publicKeys = [getXOnlyPublicKey(publicKeyA), getXOnlyPublicKey(publicKeyB)];
  const sortedArray = publicKeys.sort((a, b) => (a.toString('hex') > b.toString('hex') ? 1 : -1));

  const taprootMultiLeafWallet = p2tr_ns(2, sortedArray);

  return p2tr(unspendableDerivedPublicKeyFormatted, taprootMultiLeafWallet, bitcoinNetwork);
}

/**
 * Evaluates the fee rate from the bitcoin blockchain API.
 *
 * @returns The fee rate.
 */
function checkFeeRate(feeRate: number | undefined): number {
  if (!feeRate || feeRate < 2) {
    return 2;
  }
  return feeRate;
}

/**
 * Fetches the fee rate from the bitcoin blockchain API.
 *
 * @returns A promise that resolves to the hour fee rate.
 */
export async function getFeeRate(
  bitcoinBlockchainAPIFeeURL: string,
  feeRateMultiplier?: number
): Promise<number> {
  const response = await fetch(bitcoinBlockchainAPIFeeURL);

  if (!response.ok) {
    throw new Error(`Bitcoin Blockchain Fee Rate Response was not OK: ${response.statusText}`);
  }

  let feeRates: FeeRates;

  try {
    feeRates = await response.json();
  } catch (error) {
    throw new Error(`Error parsing Bitcoin Blockchain Fee Rate Response JSON: ${error}`);
  }

  const feeRate = checkFeeRate(feeRates.fastestFee);
  const multipliedFeeRate = feeRate * (feeRateMultiplier ?? 1);

  return multipliedFeeRate;
}

/**
 * Gets the UTXOs of the User's Native Segwit Address.
 *
 * @param fundingPayment - The User's Funding Payment Transaction.
 * @returns A Promise that resolves to the UTXOs of the User's Native Segwit Address.
 */
export async function getUTXOs(
<<<<<<< HEAD
  bitcoinNativeSegwitTransaction: P2Ret | P2TROut,
=======
  fundingPayment: P2Ret | P2TROut,
>>>>>>> b84d4871
  bitcoinBlockchainAPIURL: string
): Promise<any> {
  const utxoEndpoint = `${bitcoinBlockchainAPIURL}/address/${fundingPayment.address}/utxo`;
  const utxoResponse = await fetch(utxoEndpoint);

  if (!utxoResponse.ok) {
    throw new Error(`Error getting UTXOs: ${utxoResponse.statusText}`);
  }

  const userUTXOs = await utxoResponse.json();

  const modifiedUTXOs = await Promise.all(
    userUTXOs.map(async (utxo: UTXO) => {
      return {
        ...fundingPayment,
        txid: utxo.txid,
        index: utxo.vout,
        value: utxo.value,
        witnessUtxo: {
          script: fundingPayment.script,
          amount: BigInt(utxo.value),
        },
        redeemScript: fundingPayment.redeemScript,
      };
    })
  );
  return modifiedUTXOs;
}

/**
 * Gets the Balance of the User's Bitcoin Address.
 *
 * @param bitcoinAddress - The User's Bitcoin Address.
 * @returns A Promise that resolves to the Balance of the User's Bitcoin Address.
 */
export async function getBalance(
  bitcoinAddress: string,
  bitcoinBlockchainAPIURL: string
): Promise<number> {
  const utxoResponse = await fetch(`${bitcoinBlockchainAPIURL}/address/${bitcoinAddress}/utxo`);

  if (!utxoResponse.ok) {
    throw new Error(`Error getting UTXOs: ${utxoResponse.statusText}`);
  }

  const userUTXOs: UTXO[] = await utxoResponse.json();

  const balanceInSats = userUTXOs.reduce((total, utxo) => total + utxo.value, 0);

  return balanceInSats;
}

/**
 * Gets the Fee Recipient's Address from the Rcipient's Public Key.
 * @param feePublicKey - The Fee Recipient's Public Key.
 * @param bitcoinNetwork - The Bitcoin Network to use.
 * @returns The Fee Recipient's Address.
 */
export function getFeeRecipientAddressFromPublicKey(
  feePublicKey: string,
  bitcoinNetwork: Network
): string {
  const feePublicKeyBuffer = Buffer.from(feePublicKey, 'hex');
  const { address } = p2wpkh(feePublicKeyBuffer, bitcoinNetwork);
  if (!address) throw new Error('Could not create Fee Address from Public Key');
  return address;
}

/**
 * Creates an Unspendable Key Committed to the Vault UUID.
 * @param vaultUUID - The UUID of the Vault.
 * @param bitcoinNetwork - The Bitcoin Network to use.
 * @returns The Unspendable Key Committed to the Vault UUID.
 */
export function getUnspendableKeyCommittedToUUID(
  vaultUUID: string,
  bitcoinNetwork: Network
): string {
  const publicKeyBuffer = Buffer.from(TAPROOT_UNSPENDABLE_KEY_HEX, 'hex');
  const chainCodeBuffer = Buffer.from(vaultUUID.slice(2), 'hex');

  const unspendablePublicKey = bip32
    .fromPublicKey(publicKeyBuffer, chainCodeBuffer, bitcoinNetwork)
    .toBase58();

  return unspendablePublicKey;
}

/**
 * Returns the Payment Type of the Input.
 * @param index - A number that refers to the position of the output that will be utilized as an input.
 * @param input - The Input.
 * @param bitcoinNetwork - The Bitcoin Network to use.
 */
function getInputPaymentType(
  index: number,
  input: TransactionInput,
  bitcoinNetwork: Network
): PaymentTypes {
  const bitcoinAddress = getBitcoinInputAddress(index, input, bitcoinNetwork);

  if (bitcoinAddress === '') throw new Error('Bitcoin Address is empty');
  if (
    bitcoinAddress.startsWith('bc1p') ||
    bitcoinAddress.startsWith('tb1p') ||
    bitcoinAddress.startsWith('bcrt1p')
  )
    return 'p2tr';
  if (
    bitcoinAddress.startsWith('bc1q') ||
    bitcoinAddress.startsWith('tb1q') ||
    bitcoinAddress.startsWith('bcrt1q')
  )
    return 'p2wpkh';
  throw new Error('Unable to infer payment type from BitcoinAddress');
}

/**
 * Returns the Bitcoin Address of the Input.
 * @param index - A number that refers to the position of the output that will be utilized as an input.
 * @param input - The Input.
 * @param bitcoinNetwork - The Bitcoin Network to use.
 */
function getBitcoinInputAddress(
  index: number,
  input: TransactionInput,
  bitcoinNetwork: Network
): string {
  if (isDefined(input.witnessUtxo))
    return getAddressFromOutScript(input.witnessUtxo.script, bitcoinNetwork);
  if (isDefined(input.nonWitnessUtxo))
    return getAddressFromOutScript(input.nonWitnessUtxo.outputs[index]?.script, bitcoinNetwork);
  return '';
}

/**
 * Returns the Bitcoin Address from the Output Script.
 * @param script - The Output Script.
 * @param bitcoinNetwork - The Bitcoin Network to use.
 */
function getAddressFromOutScript(script: Uint8Array, bitcoinNetwork: Network): string {
  const outputScript = OutScript.decode(script);

  switch (outputScript.type) {
    case 'pkh':
    case 'sh':
    case 'wpkh':
    case 'wsh':
      return Address(bitcoinNetwork).encode({
        type: outputScript.type,
        hash: outputScript.hash,
      });
    case 'tr':
      return Address(bitcoinNetwork).encode({
        type: outputScript.type,
        pubkey: outputScript.pubkey,
      });
    case 'ms':
      return p2ms(outputScript.m, outputScript.pubkeys).address ?? '';
    case 'pk':
      return p2pk(outputScript.pubkey, bitcoinNetwork).address ?? '';
    case 'tr_ms':
    case 'tr_ns':
      throw new Error('Unsupported Script Type');
    case 'unknown':
      throw new Error('Unknown Script Type');
    default:
      throw new Error('Unsupported Script Type');
  }
}

/**
 * Creates the Bitcoin Input Signing Configuration.
 * @param psbt - The PSBT from which to create the Configuration.
 * @param bitcoinNetwork - The Bitcoin Network to use.
 * @returns The Bitcoin Input Signing Configuration.
 */
export function createBitcoinInputSigningConfiguration(
  transaction: Transaction,
  walletAccountIndex: number,
  bitcoinNetwork: Network
): BitcoinInputSigningConfig[] {
  const networkIndex = bitcoinNetwork === bitcoin ? 0 : 1;

  const nativeSegwitDerivationPath = `m/84'/${networkIndex}'/${walletAccountIndex}'/0/0`;
  const taprootDerivationPath = `m/86'/${networkIndex}'/${walletAccountIndex}'/0/0`;

  const indexesToSign = createRangeFromLength(transaction.inputsLength);
  return indexesToSign.map(inputIndex => {
    const input = transaction.getInput(inputIndex);

    if (isUndefined(input.index)) throw new Error('Input must have an index for payment type');
    const paymentType = getInputPaymentType(input.index, input, bitcoinNetwork);

    switch (paymentType) {
      case 'p2wpkh':
        return {
          index: inputIndex,
          derivationPath: nativeSegwitDerivationPath,
        };
      case 'p2tr':
        return {
          index: inputIndex,
          derivationPath: taprootDerivationPath,
        };
      default:
        throw new Error('Unsupported Payment Type');
    }
  });
}

/**
 * Returns the Bitcoin Input Signing Configuration and Payment Type Array for the given PSBT.
 * @param signingConfiguration - The Bitcoin Input Signing Configuration.
 * @param psbt - The PSBT.
 * @param bitcoinNetwork - The Bitcoin Network to use.
 */
export function getInputByPaymentTypeArray(
  signingConfiguration: BitcoinInputSigningConfig[],
  psbt: Buffer,
  bitcoinNetwork: Network
): [BitcoinInputSigningConfig, PaymentTypes][] {
  const transaction = Transaction.fromPSBT(psbt);

  return signingConfiguration.map(config => {
    const inputIndex = transaction.getInput(config.index).index;
    if (isUndefined(inputIndex)) throw new Error('Input must have an index for payment type');
    return [
      config,
      getInputPaymentType(inputIndex, transaction.getInput(config.index), bitcoinNetwork),
    ];
  });
}

export function getValueMatchingInputFromTransaction(
  bitcoinTransaction: BitcoinTransaction,
  bitcoinValue: number
): BitcoinTransactionVectorOutput {
  const valueMatchingTransactionInput = bitcoinTransaction.vout.find(
    output => output.value === bitcoinValue
  );
  if (!valueMatchingTransactionInput) {
    throw new Error('Could not find Value matching Input in Transaction');
  }
  return valueMatchingTransactionInput;
}

export function validateScript(script: Uint8Array, outputScript: Uint8Array): boolean {
  return (
    outputScript.length === script.length &&
    outputScript.every((value, index) => value === script[index])
  );
}

export function finalizeUserInputs(
  transaction: Transaction,
  userPayment: P2TROut | P2Ret
): Transaction {
  const userPaymentScript = userPayment.script;
  createRangeFromLength(transaction.inputsLength).forEach(index => {
    const inputScript = transaction.getInput(index).witnessUtxo?.script;

    if (!inputScript) {
      throw new Error('Could not get Input Script');
    }

    if (
      inputScript.length === userPaymentScript.length &&
      inputScript.every((value, index) => value === userPaymentScript[index])
    ) {
      transaction.finalizeIdx(index);
    }
  });

  return transaction;
}

/**
 * Converts an ECDSA Public Key to a Schnorr Public Key.
 * @param publicKey - The ECDSA Public Key.
 */
export function ecdsaPublicKeyToSchnorr(publicKey: Buffer): Buffer {
  if (publicKey.byteLength !== ECDSA_PUBLIC_KEY_LENGTH)
    throw new Error('Invalid Public Key Length');
  return publicKey.subarray(1);
}<|MERGE_RESOLUTION|>--- conflicted
+++ resolved
@@ -173,11 +173,7 @@
  * @returns A Promise that resolves to the UTXOs of the User's Native Segwit Address.
  */
 export async function getUTXOs(
-<<<<<<< HEAD
-  bitcoinNativeSegwitTransaction: P2Ret | P2TROut,
-=======
   fundingPayment: P2Ret | P2TROut,
->>>>>>> b84d4871
   bitcoinBlockchainAPIURL: string
 ): Promise<any> {
   const utxoEndpoint = `${bitcoinBlockchainAPIURL}/address/${fundingPayment.address}/utxo`;
