--- conflicted
+++ resolved
@@ -13,12 +13,8 @@
 import { P2Ret, P2TROut } from '@scure/btc-signer/payment';
 import { TransactionInput } from '@scure/btc-signer/psbt';
 import { BIP32Factory, BIP32Interface } from 'bip32';
-<<<<<<< HEAD
 import { FetchedRawTransaction, TxOut } from 'bitcoin-core';
-import { Network } from 'bitcoinjs-lib';
-=======
 import { Network, address } from 'bitcoinjs-lib';
->>>>>>> 06dc859c
 import { bitcoin, regtest, testnet } from 'bitcoinjs-lib/src/networks.js';
 import { Decimal } from 'decimal.js';
 import * as R from 'ramda';
@@ -217,20 +213,10 @@
   bitcoinFeeRecipient: string,
   bitcoinNetwork: Network
 ): string {
-<<<<<<< HEAD
-  const feePublicKeyBuffer = Buffer.from(feePublicKey, 'hex');
-  console.log('INSIDE getFeeRecipientAddressFromPublicKey - feePublicKey: ', feePublicKey);
-  console.log(
-    'INSIDE getFeeRecipientAddressFromPublicKey - feePublicKeyBuffer: ',
-    feePublicKeyBuffer
-  );
-  const { address } = p2wpkh(feePublicKeyBuffer, bitcoinNetwork);
-=======
   if (isBitcoinAddress(bitcoinFeeRecipient, bitcoinNetwork)) return bitcoinFeeRecipient;
 
   const { address } = p2wpkh(Buffer.from(bitcoinFeeRecipient, 'hex'), bitcoinNetwork);
 
->>>>>>> 06dc859c
   if (!address) throw new Error('Could not create Fee Address from Public Key');
 
   return address;
