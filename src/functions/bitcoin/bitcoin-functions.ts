--- conflicted
+++ resolved
@@ -15,12 +15,7 @@
 import { Network, address, initEccLib } from 'bitcoinjs-lib';
 import { bitcoin, regtest, testnet } from 'bitcoinjs-lib/src/networks.js';
 import { Decimal } from 'decimal.js';
-<<<<<<< HEAD
-import { uniq } from 'ramda';
-import { RawVault } from 'src/models/ethereum-models.js';
-=======
 import { equals, uniq } from 'ramda';
->>>>>>> ed4fba18
 import * as ellipticCurveCryptography from 'tiny-secp256k1';
 
 import { DUST_LIMIT } from '../../constants/dlc-handler.constants.js';
@@ -80,10 +75,7 @@
  * This function retrieves the Bitcoin address used to fund a Vault by analyzing the inputs and outputs of the Funding Transaction.
  *
  * @param vault - The Vault object containing the Funding Transaction ID and the User's Public Key.
-<<<<<<< HEAD
-=======
  * @param bitcoinTransaction - The Bitcoin Transaction from which the Funding Address should be retrieved.
->>>>>>> ed4fba18
  * @param feeRecipient - The Fee Recipient's Public Key or Address.
  * @param extendedAttestorGroupPublicKey - The Extended Public Key of the Attestor Group.
  * @param bitcoinNetwork - The Bitcoin Network to use.
@@ -93,24 +85,11 @@
  */
 export async function getVaultFundingBitcoinAddress(
   vault: RawVault,
-<<<<<<< HEAD
-  feeRecipient: string,
-  extendedAttestorGroupPublicKey: string,
-  bitcoinNetwork: Network,
-  bitcoinBlockchainAPIURL: string
-): Promise<string> {
-  const fundingTransaction = await fetchBitcoinTransaction(
-    vault.fundingTxId,
-    bitcoinBlockchainAPIURL
-  );
-
-=======
   bitcoinTransaction: BitcoinTransaction,
   feeRecipient: string,
   extendedAttestorGroupPublicKey: string,
   bitcoinNetwork: Network
 ): Promise<string> {
->>>>>>> ed4fba18
   const multisigAddress = createTaprootMultisigPayment(
     getDerivedUnspendablePublicKeyCommittedToUUID(vault.uuid, bitcoinNetwork),
     deriveUnhardenedPublicKey(extendedAttestorGroupPublicKey, bitcoinNetwork),
@@ -121,27 +100,6 @@
   const feeRecipientAddress = getFeeRecipientAddress(feeRecipient, bitcoinNetwork);
 
   const inputAddresses = uniq(
-<<<<<<< HEAD
-    fundingTransaction.vin.map(input => input.prevout.scriptpubkey_address)
-  );
-
-  const isMultiSigAddress = (address: string) => address === multisigAddress;
-
-  // If the only input is the MultiSig address, it is a withdrawal transaction.
-  // Therefore, the funding address is the non-fee recipient output address.
-  // If there is a single non-MultiSig input that is not the MultiSig address or multiple inputs, it is a funding/deposit transaction.
-  // Therefore, the funding address is the non-MultiSig input address.
-  const addresses =
-    inputAddresses.length === 1 && isMultiSigAddress(inputAddresses[0])
-      ? fundingTransaction.vout
-          .filter(output => output.scriptpubkey_address !== feeRecipientAddress)
-          .map(output => output.scriptpubkey_address)
-      : inputAddresses.filter(address => !isMultiSigAddress(address));
-
-  if (addresses.length !== 1) {
-    throw new Error('Could not determine the Vault Funding Address');
-  }
-=======
     bitcoinTransaction.vin.map(input => input.prevout.scriptpubkey_address)
   );
 
@@ -158,12 +116,10 @@
 
   if (!equals(addresses.length, 1))
     throw new Error('Could not determine the Vault Funding Address');
->>>>>>> ed4fba18
 
   return addresses.at(0)!;
 }
 
-<<<<<<< HEAD
 export async function getVaultOutputValueFromTransaction(
   vault: RawVault,
   feeRecipient: string,
@@ -193,8 +149,6 @@
   return multisigOutput ? multisigOutput.value : 0;
 }
 
-=======
->>>>>>> ed4fba18
 /**
  * Derives the Public Key at the Unhardened Path (0/0) from a given Extended Public Key.
  * @param extendedPublicKey - The base58-encoded Extended Public Key.
