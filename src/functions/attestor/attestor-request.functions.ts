import { equals, filter, isEmpty, isNotNil, join, map, prop } from 'ramda';

import {
  AttestorChainID,
  FundingTXAttestorInfo,
  WithdrawDepositTXAttestorInfo,
} from '../../models/attestor.models.js';
import { AttestorError } from '../../models/errors.js';
import { sendGetRequest, sendRequest } from '../request/request.functions.js';

export async function submitSetupXRPLVaultRequest(
  coordinatorURL: string,
<<<<<<< HEAD
  userXRPLAddress: string
): Promise<void> {
  const requestBody = JSON.stringify({ user_xrpl_address: userXRPLAddress });
  return sendRequest(`${coordinatorURL}/app/setup-xrpl-vault`, requestBody);
}

export async function submitXRPLCheckToCash(coordinatorURL: string, txHash: string): Promise<void> {
  const requestBody = JSON.stringify({ tx_hash: txHash });
=======
  userXRPLAddress: string,
  attestorChainID: AttestorChainID
): Promise<void> {
  const requestBody = JSON.stringify({
    user_xrpl_address: userXRPLAddress,
    chain: attestorChainID,
  });
  return sendRequest(`${coordinatorURL}/app/setup-xrpl-vault`, requestBody);
}

export async function submitXRPLCheckToCash(
  coordinatorURL: string,
  txHash: string,
  attestorChainID: AttestorChainID
): Promise<void> {
  const requestBody = JSON.stringify({ tx_hash: txHash, chain: attestorChainID });
>>>>>>> 7e8e02a0
  return sendRequest(`${coordinatorURL}/app/cash-xrpl-check`, requestBody);
}

export async function getAttestorExtendedGroupPublicKey(coordinatorURL: string): Promise<string> {
<<<<<<< HEAD
  return sendGetRequest(`${coordinatorURL}/tss/get-extended-group-publickey`);
=======
  return sendGetRequest(`${coordinatorURL}/app/get-extended-group-publickey`);
>>>>>>> 7e8e02a0
}

export async function submitFundingPSBT(
  attestorRootURLs: string[],
  fundingTXAttestorInfo: FundingTXAttestorInfo
): Promise<void> {
  await submitPSBT(attestorRootURLs, fundingTXAttestorInfo, '/app/create-psbt-event', info => ({
    uuid: info.vaultUUID,
    funding_transaction_psbt: info.fundingPSBT,
    mint_address: info.userEthereumAddress,
    chain: info.attestorChainID,
    alice_pubkey: info.userBitcoinTaprootPublicKey,
  }));
}

export async function submitWithdrawDepositPSBT(
  attestorRootURLs: string[],
  withdrawDepositTXAttestorInfo: WithdrawDepositTXAttestorInfo
): Promise<void> {
  await submitPSBT(attestorRootURLs, withdrawDepositTXAttestorInfo, '/app/withdraw', info => ({
    uuid: info.vaultUUID,
    wd_psbt: info.withdrawDepositPSBT,
  }));
}

export async function submitPSBT<T>(
  attestorRootURLs: string[],
  transactionInfo: T,
  endpointPath: string,
  transformBody: (transactionInfo: T) => object
): Promise<void> {
  if (isEmpty(attestorRootURLs)) {
    throw new AttestorError('No Attestor URLs provided');
  }

  const endpoints: string[] = attestorRootURLs.map(url => `${url}${endpointPath}`);
  const requestBody: string = JSON.stringify(transformBody(transactionInfo));

  await sendAndProcessRequests(endpoints, requestBody);
}

const sendAndProcessRequests = async (attestorEndpoints: string[], requestBody: string) => {
  const attestorErrorResponses: string[] = filter(
    isNotNil,
    await Promise.all(
      map(
        url => sendRequest(url, requestBody).catch(error => prop('message', error)),
        attestorEndpoints
      )
    )
  );

  if (equals(attestorEndpoints.length, attestorErrorResponses.length)) {
    throw new AttestorError(
      `Error sending Transaction to Attestors: ${join('|', attestorErrorResponses)}`
    );
  }
};<|MERGE_RESOLUTION|>--- conflicted
+++ resolved
@@ -10,16 +10,6 @@
 
 export async function submitSetupXRPLVaultRequest(
   coordinatorURL: string,
-<<<<<<< HEAD
-  userXRPLAddress: string
-): Promise<void> {
-  const requestBody = JSON.stringify({ user_xrpl_address: userXRPLAddress });
-  return sendRequest(`${coordinatorURL}/app/setup-xrpl-vault`, requestBody);
-}
-
-export async function submitXRPLCheckToCash(coordinatorURL: string, txHash: string): Promise<void> {
-  const requestBody = JSON.stringify({ tx_hash: txHash });
-=======
   userXRPLAddress: string,
   attestorChainID: AttestorChainID
 ): Promise<void> {
@@ -36,16 +26,11 @@
   attestorChainID: AttestorChainID
 ): Promise<void> {
   const requestBody = JSON.stringify({ tx_hash: txHash, chain: attestorChainID });
->>>>>>> 7e8e02a0
   return sendRequest(`${coordinatorURL}/app/cash-xrpl-check`, requestBody);
 }
 
 export async function getAttestorExtendedGroupPublicKey(coordinatorURL: string): Promise<string> {
-<<<<<<< HEAD
-  return sendGetRequest(`${coordinatorURL}/tss/get-extended-group-publickey`);
-=======
   return sendGetRequest(`${coordinatorURL}/app/get-extended-group-publickey`);
->>>>>>> 7e8e02a0
 }
 
 export async function submitFundingPSBT(
