import { bitcoin, regtest, testnet } from 'bitcoinjs-lib/src/networks.js';

import { LedgerDLCHandler } from './dlc-handlers/ledger-dlc-handler.js';
import { PrivateKeyDLCHandler } from './dlc-handlers/private-key-dlc-handler.js';
import { SoftwareWalletDLCHandler } from './dlc-handlers/software-wallet-dlc-handler.js';
import { EthereumHandler } from './network-handlers/ethereum-handler.js';
import { RippleHandler } from './network-handlers/ripple-handler.js';
import { GemXRPHandler } from './network-handlers/xrp-gem-wallet-handler.js';
import { LedgerXRPHandler } from './network-handlers/xrp-ledger-handler.js';
import { ProofOfReserveHandler } from './proof-of-reserve-handlers/proof-of-reserve-handler.js';

export {
  PrivateKeyDLCHandler,
  LedgerDLCHandler,
  SoftwareWalletDLCHandler,
  LedgerXRPHandler,
  GemXRPHandler,
  EthereumHandler,
  ProofOfReserveHandler,
<<<<<<< HEAD
  bitcoin,
  testnet,
  regtest,
=======
  RippleHandler,
>>>>>>> 78e84808
};<|MERGE_RESOLUTION|>--- conflicted
+++ resolved
@@ -17,11 +17,8 @@
   GemXRPHandler,
   EthereumHandler,
   ProofOfReserveHandler,
-<<<<<<< HEAD
+  RippleHandler,
   bitcoin,
   testnet,
   regtest,
-=======
-  RippleHandler,
->>>>>>> 78e84808
 };