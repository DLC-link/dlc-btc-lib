import { bytesToHex } from '@noble/hashes/utils';
import { Transaction } from '@scure/btc-signer';
import { P2Ret, P2TROut, p2tr, p2wpkh } from '@scure/btc-signer/payment';
import { Network, Psbt } from 'bitcoinjs-lib';
import { bitcoin, regtest, testnet } from 'bitcoinjs-lib/src/networks.js';
import { AppClient, DefaultWalletPolicy, WalletPolicy } from 'ledger-bitcoin';

import {
  createBitcoinInputSigningConfiguration,
  createTaprootMultisigPayment,
  deriveUnhardenedPublicKey,
  ecdsaPublicKeyToSchnorr,
  getBalance,
  getFeeRate,
  getInputByPaymentTypeArray,
  getUnspendableKeyCommittedToUUID,
} from '../functions/bitcoin/bitcoin-functions.js';
import {
  addNativeSegwitSignaturesToPSBT,
  addTaprootInputSignaturesToPSBT,
  createDepositTransaction,
  createFundingTransaction,
  createWithdrawalTransaction,
  getNativeSegwitInputsToSign,
  getTaprootInputsToSign,
  updateNativeSegwitInputs,
  updateTaprootInputs,
} from '../functions/bitcoin/psbt-functions.js';
import { ExtendedPaymentInformation } from '../models/bitcoin-models.js';
import { RawVault } from '../models/ethereum-models.js';
import { truncateAddress } from '../utilities/index.js';

interface LedgerPolicyInformation {
  fundingWalletPolicy: DefaultWalletPolicy;
  multisigWalletPolicy: WalletPolicy;
  multisigWalletPolicyHMac: Buffer;
}

export class LedgerDLCHandler {
  private ledgerApp: AppClient;
  private masterFingerprint: string;
  private walletAccountIndex: number;
  private fundingPaymentType: 'wpkh' | 'tr';
  private policyInformation: LedgerPolicyInformation | undefined;
  public payment: ExtendedPaymentInformation | undefined;
  private bitcoinNetwork: Network;
  private bitcoinNetworkIndex: number;
  private bitcoinBlockchainAPI: string;
  private bitcoinBlockchainFeeRecommendationAPI: string;

  constructor(
    ledgerApp: AppClient,
    masterFingerprint: string,
    walletAccountIndex: number,
    fundingPaymentType: 'wpkh' | 'tr',
    bitcoinNetwork: Network,
    bitcoinBlockchainAPI?: string,
    bitcoinBlockchainFeeRecommendationAPI?: string
  ) {
    switch (bitcoinNetwork) {
      case bitcoin:
        this.bitcoinBlockchainAPI = 'https://mempool.space/api';
        this.bitcoinBlockchainFeeRecommendationAPI =
          'https://mempool.space/api/v1/fees/recommended';
        this.bitcoinNetworkIndex = 0;
        break;
      case testnet:
        this.bitcoinBlockchainAPI = 'https://mempool.space/testnet/api';
        this.bitcoinBlockchainFeeRecommendationAPI =
          'https://mempool.space/testnet/api/v1/fees/recommended';
        this.bitcoinNetworkIndex = 1;
        break;
      case regtest:
        if (
          bitcoinBlockchainAPI === undefined ||
          bitcoinBlockchainFeeRecommendationAPI === undefined
        ) {
          throw new Error(
            'Regtest requires a Bitcoin Blockchain API and a Bitcoin Blockchain Fee Recommendation API'
          );
        }
        this.bitcoinBlockchainAPI = bitcoinBlockchainAPI;
        this.bitcoinBlockchainFeeRecommendationAPI = bitcoinBlockchainFeeRecommendationAPI;
        this.bitcoinNetworkIndex = 1;
        break;
      default:
        throw new Error('Invalid Bitcoin Network');
    }
    this.ledgerApp = ledgerApp;
    this.masterFingerprint = masterFingerprint;
    this.walletAccountIndex = walletAccountIndex;
    this.fundingPaymentType = fundingPaymentType;
    this.bitcoinNetwork = bitcoinNetwork;
  }

  private setPolicyInformation(
    fundingWalletPolicy: DefaultWalletPolicy,
    multisigWalletPolicy: WalletPolicy,
    multisigWalletPolicyHMac: Buffer
  ): void {
    this.policyInformation = {
      fundingWalletPolicy,
      multisigWalletPolicy,
      multisigWalletPolicyHMac,
    };
  }
  private setPayment(
    fundingPayment: P2Ret | P2TROut,
    fundingDerivedPublicKey: Buffer,
    multisigPayment: P2TROut,
    taprootDerivedPublicKey: Buffer
  ): void {
    this.payment = {
      fundingPayment,
      fundingDerivedPublicKey,
      multisigPayment,
      taprootDerivedPublicKey,
    };
  }

  private getPolicyInformation(): LedgerPolicyInformation {
    if (!this.policyInformation) {
      throw new Error('Policy Information not set');
    }
    return this.policyInformation;
  }

  private getPayment(): ExtendedPaymentInformation {
    if (!this.payment) {
      throw new Error('Payment Information not set');
    }
    return this.payment;
  }

<<<<<<< HEAD
  getTaprootDerivedPublicKey(): string {
    return bytesToHex(this.getPayment().taprootDerivedPublicKey);
  }

  getVaultRelatedAddress(paymentType: 'p2wpkh' | 'p2tr'): string {
=======
  getVaultRelatedAddress(paymentType: 'funding' | 'multisig'): string {
>>>>>>> b84d4871
    const payment = this.getPayment();

    if (payment === undefined) {
      throw new Error('Payment objects have not been set');
    }

    let address: string;

    switch (paymentType) {
      case 'funding':
        if (!payment.fundingPayment.address) {
          throw new Error('Funding Payment Address is undefined');
        }
        address = payment.fundingPayment.address;
        return address;
      case 'multisig':
        if (!payment.multisigPayment.address) {
          throw new Error('Taproot Multisig Payment Address is undefined');
        }
        address = payment.multisigPayment.address;
        return address;
      default:
        throw new Error('Invalid Payment Type');
    }
  }

  private async createPayment(
    vaultUUID: string,
    attestorGroupPublicKey: string
  ): Promise<ExtendedPaymentInformation> {
    try {
      const fundingPaymentTypeDerivationPath = this.fundingPaymentType === 'wpkh' ? '84' : '86';

      const fundingExtendedPublicKey = await this.ledgerApp.getExtendedPubkey(
        `m/${fundingPaymentTypeDerivationPath}'/${this.bitcoinNetworkIndex}'/${this.walletAccountIndex}'`
      );

      const fundingKeyinfo = `[${this.masterFingerprint}/${fundingPaymentTypeDerivationPath}'/${this.bitcoinNetworkIndex}'/${this.walletAccountIndex}']${fundingExtendedPublicKey}`;

      const fundingWalletPolicy = new DefaultWalletPolicy(
        `${this.fundingPaymentType}(@0/**)`,
        fundingKeyinfo
      );

      const fundingAddress = await this.ledgerApp.getWalletAddress(
        fundingWalletPolicy,
        null,
        0,
        0,
        false
      );

      const fundingDerivedPublicKey = deriveUnhardenedPublicKey(
        fundingExtendedPublicKey,
        this.bitcoinNetwork
      );

      const fundingPayment =
        this.fundingPaymentType === 'wpkh'
          ? p2wpkh(fundingDerivedPublicKey, this.bitcoinNetwork)
          : p2tr(ecdsaPublicKeyToSchnorr(fundingDerivedPublicKey), undefined, this.bitcoinNetwork);

      if (fundingPayment.address !== fundingAddress) {
        throw new Error(
          `[Ledger] Recreated Funding Address does not match the Ledger Funding Address`
        );
      }

      const unspendablePublicKey = getUnspendableKeyCommittedToUUID(vaultUUID, this.bitcoinNetwork);
      const unspendableDerivedPublicKey = deriveUnhardenedPublicKey(
        unspendablePublicKey,
        this.bitcoinNetwork
      );

      const attestorDerivedPublicKey = deriveUnhardenedPublicKey(
        attestorGroupPublicKey,
        this.bitcoinNetwork
      );

      const taprootExtendedPublicKey = await this.ledgerApp.getExtendedPubkey(
        `m/86'/${this.bitcoinNetworkIndex}'/${this.walletAccountIndex}'`
      );

      const ledgerTaprootKeyInfo = `[${this.masterFingerprint}/86'/${this.bitcoinNetworkIndex}'/${this.walletAccountIndex}']${taprootExtendedPublicKey}`;

      const taprootDerivedPublicKey = deriveUnhardenedPublicKey(
        taprootExtendedPublicKey,
        this.bitcoinNetwork
      );

      const descriptors =
        taprootDerivedPublicKey.toString('hex') < attestorDerivedPublicKey.toString('hex')
          ? [ledgerTaprootKeyInfo, attestorGroupPublicKey]
          : [attestorGroupPublicKey, ledgerTaprootKeyInfo];

      const taprootMultisigAccountPolicy = new WalletPolicy(
        `Taproot Multisig Wallet for Vault: ${truncateAddress(vaultUUID)}`,
        `tr(@0/**,and_v(v:pk(@1/**),pk(@2/**)))`,
        [unspendablePublicKey, ...descriptors]
      );

      const [, taprootMultisigPolicyHMac] = await this.ledgerApp.registerWallet(
        taprootMultisigAccountPolicy
      );

      const taprootMultisigAddress = await this.ledgerApp.getWalletAddress(
        taprootMultisigAccountPolicy,
        taprootMultisigPolicyHMac,
        0,
        0,
        false
      );

      const multisigPayment = createTaprootMultisigPayment(
        unspendableDerivedPublicKey,
        attestorDerivedPublicKey,
        taprootDerivedPublicKey,
        this.bitcoinNetwork
      );

      if (taprootMultisigAddress !== multisigPayment.address) {
        throw new Error(`Recreated Multisig Address does not match the Ledger Multisig Address`);
      }

      this.setPolicyInformation(
        fundingWalletPolicy,
        taprootMultisigAccountPolicy,
        taprootMultisigPolicyHMac
      );
      this.setPayment(
        fundingPayment,
        fundingDerivedPublicKey,
        multisigPayment,
        taprootDerivedPublicKey
      );

      return {
        fundingPayment,
        fundingDerivedPublicKey,
        multisigPayment,
        taprootDerivedPublicKey,
      };
    } catch (error: any) {
      throw new Error(`Error creating required wallet information: ${error}`);
    }
  }

  async createFundingPSBT(
    vault: RawVault,
    bitcoinAmount: bigint,
    attestorGroupPublicKey: string,
    feeRateMultiplier?: number,
    customFeeRate?: bigint
  ): Promise<Psbt> {
    try {
      const { fundingPayment, fundingDerivedPublicKey, multisigPayment } = await this.createPayment(
        vault.uuid,
        attestorGroupPublicKey
      );

      if ([multisigPayment.address, fundingPayment.address].some(x => x === undefined)) {
        throw new Error('Payment Address is undefined');
      }

      const feeRate =
        customFeeRate ??
        BigInt(await getFeeRate(this.bitcoinBlockchainFeeRecommendationAPI, feeRateMultiplier));

      const addressBalance = await getBalance(
        fundingPayment.address as string,
        this.bitcoinBlockchainAPI
      );

      if (BigInt(addressBalance) < vault.valueLocked.toBigInt()) {
        throw new Error('Insufficient Funds');
      }

      const fundingTransaction = await createFundingTransaction(
        bitcoinAmount,
        this.bitcoinNetwork,
        multisigPayment.address as string,
        fundingPayment,
        feeRate,
        vault.btcFeeRecipient,
        vault.btcMintFeeBasisPoints.toBigInt(),
        this.bitcoinBlockchainAPI
      );

      const signingConfiguration = createBitcoinInputSigningConfiguration(
        fundingTransaction,
        this.walletAccountIndex,
        this.bitcoinNetwork
      );

      const formattedFundingPSBT = Psbt.fromBuffer(Buffer.from(fundingTransaction.toPSBT()), {
        network: this.bitcoinNetwork,
      });

      const inputByPaymentTypeArray = getInputByPaymentTypeArray(
        signingConfiguration,
        formattedFundingPSBT.toBuffer(),
        this.bitcoinNetwork
      );

      if (this.fundingPaymentType === 'wpkh') {
        const nativeSegwitInputsToSign = getNativeSegwitInputsToSign(inputByPaymentTypeArray);

        await updateNativeSegwitInputs(
          nativeSegwitInputsToSign,
          fundingDerivedPublicKey,
          this.masterFingerprint,
          formattedFundingPSBT,
          this.bitcoinBlockchainAPI
        );
      } else {
        const taprootInputsToSign = getTaprootInputsToSign(inputByPaymentTypeArray);

        await updateTaprootInputs(
          taprootInputsToSign,
          fundingDerivedPublicKey,
          this.masterFingerprint,
          formattedFundingPSBT
        );
      }

      return formattedFundingPSBT;
    } catch (error: any) {
      throw new Error(`Error creating Funding PSBT: ${error}`);
    }
  }

  async createWithdrawalPSBT(
    vault: RawVault,
    withdrawAmount: bigint,
    attestorGroupPublicKey: string,
    fundingTransactionID: string,
    feeRateMultiplier?: number,
    customFeeRate?: bigint
  ): Promise<Psbt> {
    try {
<<<<<<< HEAD
      const { nativeSegwitPayment, taprootDerivedPublicKey, taprootMultisigPayment } =
        await this.createPayment(vault.uuid, attestorGroupPublicKey);

      if (
        taprootMultisigPayment.address === undefined ||
        nativeSegwitPayment.address === undefined
      ) {
        throw new Error('Payment Address is undefined');
=======
      const { fundingPayment, multisigPayment, taprootDerivedPublicKey } = this.getPayment();

      if (fundingPayment.address === undefined) {
        throw new Error('Could not get Addresses from Payments');
>>>>>>> b84d4871
      }

      const feeRate =
        customFeeRate ??
        BigInt(await getFeeRate(this.bitcoinBlockchainFeeRecommendationAPI, feeRateMultiplier));

      const withdrawalTransaction = await createWithdrawalTransaction(
        this.bitcoinBlockchainAPI,
        withdrawAmount,
        this.bitcoinNetwork,
        fundingTransactionID,
        multisigPayment,
        fundingPayment.address,
        feeRate,
        vault.btcFeeRecipient,
        vault.btcRedeemFeeBasisPoints.toBigInt()
      );

      const withdrawalTransactionSigningConfiguration = createBitcoinInputSigningConfiguration(
        withdrawalTransaction,
        this.walletAccountIndex,
        this.bitcoinNetwork
      );

      const formattedWithdrawalPSBT = Psbt.fromBuffer(Buffer.from(withdrawalTransaction.toPSBT()), {
        network: this.bitcoinNetwork,
      });

      const withdrawalInputByPaymentTypeArray = getInputByPaymentTypeArray(
        withdrawalTransactionSigningConfiguration,
        formattedWithdrawalPSBT.toBuffer(),
        this.bitcoinNetwork
      );

      const taprootInputsToSign = getTaprootInputsToSign(withdrawalInputByPaymentTypeArray);

      await updateTaprootInputs(
        taprootInputsToSign,
        taprootDerivedPublicKey,
        this.masterFingerprint,
        formattedWithdrawalPSBT
      );

      return formattedWithdrawalPSBT;
    } catch (error: any) {
      throw new Error(`Error creating Withdrawal PSBT: ${error}`);
    }
  }

  async createDepositPSBT(
    depositAmount: bigint,
    vault: RawVault,
    attestorGroupPublicKey: string,
    fundingTransactionID: string,
    feeRateMultiplier?: number,
    customFeeRate?: bigint
  ) {
    const {
      nativeSegwitPayment,
      taprootDerivedPublicKey,
      nativeSegwitDerivedPublicKey,
      taprootMultisigPayment,
    } = await this.createPayment(vault.uuid, attestorGroupPublicKey);

    if (taprootMultisigPayment.address === undefined || nativeSegwitPayment.address === undefined) {
      throw new Error('Payment Address is undefined');
    }

    const feeRate =
      customFeeRate ??
      BigInt(await getFeeRate(this.bitcoinBlockchainFeeRecommendationAPI, feeRateMultiplier));

    const depositTransaction = await createDepositTransaction(
      this.bitcoinBlockchainAPI,
      this.bitcoinNetwork,
      depositAmount,
      fundingTransactionID,
      taprootMultisigPayment,
      nativeSegwitPayment,
      feeRate,
      vault.btcFeeRecipient,
      vault.btcMintFeeBasisPoints.toBigInt()
    );

    const depositTransactionSigningConfiguration = createBitcoinInputSigningConfiguration(
      depositTransaction,
      this.walletAccountIndex,
      this.bitcoinNetwork
    );

    const formattedDepositPSBT = Psbt.fromBuffer(Buffer.from(depositTransaction.toPSBT()), {
      network: this.bitcoinNetwork,
    });

    const withdrawalInputByPaymentTypeArray = getInputByPaymentTypeArray(
      depositTransactionSigningConfiguration,
      formattedDepositPSBT.toBuffer(),
      this.bitcoinNetwork
    );

    const taprootInputsToSign = getTaprootInputsToSign(withdrawalInputByPaymentTypeArray);
    const nativeSegwitInputsToSign = getNativeSegwitInputsToSign(withdrawalInputByPaymentTypeArray);

    await updateTaprootInputs(
      taprootInputsToSign,
      taprootDerivedPublicKey,
      this.masterFingerprint,
      formattedDepositPSBT
    );

    await updateNativeSegwitInputs(
      nativeSegwitInputsToSign,
      nativeSegwitDerivedPublicKey,
      this.masterFingerprint,
      formattedDepositPSBT,
      this.bitcoinBlockchainAPI
    );

    return formattedDepositPSBT;
  }

  async signPSBT(
    psbt: Psbt,
    transactionType: 'funding' | 'deposit' | 'closing'
  ): Promise<Transaction> {
    try {
      const { fundingWalletPolicy, multisigWalletPolicy, multisigWalletPolicyHMac } =
        this.getPolicyInformation();

      let signatures;
      let transaction: Transaction;

      switch (transactionType) {
        case 'funding':
          signatures = await this.ledgerApp.signPsbt(psbt.toBase64(), fundingWalletPolicy, null);
          switch (this.fundingPaymentType) {
            case 'wpkh':
              addNativeSegwitSignaturesToPSBT(psbt, signatures);
              break;
            case 'tr':
              addTaprootInputSignaturesToPSBT('funding', psbt, signatures);
              break;
            default:
              throw new Error('Invalid Funding Payment Type');
          }
          transaction = Transaction.fromPSBT(psbt.toBuffer());
          transaction.finalize();
          return transaction;
        case 'deposit':
          signatures = await this.ledgerApp.signPsbt(
            psbt.toBase64(),
            taprootMultisigWalletPolicy,
            taprootMultisigWalletPolicyHMac
          );
          addTaprootInputSignaturesToPSBT(psbt, signatures);

          signatures = await this.ledgerApp.signPsbt(
            psbt.toBase64(),
            nativeSegwitWalletPolicy,
            null
          );

          addNativeSegwitSignaturesToPSBT(psbt, signatures);

          transaction = Transaction.fromPSBT(psbt.toBuffer());
          return transaction;
        case 'closing':
          signatures = await this.ledgerApp.signPsbt(
            psbt.toBase64(),
            multisigWalletPolicy,
            multisigWalletPolicyHMac
          );
          addTaprootInputSignaturesToPSBT('closing', psbt, signatures);
          transaction = Transaction.fromPSBT(psbt.toBuffer());
          return transaction;
        default:
          throw new Error('Invalid Transaction Type');
      }
    } catch (error: any) {
      throw new Error(`Error signing PSBT: ${error}`);
    }
  }
}<|MERGE_RESOLUTION|>--- conflicted
+++ resolved
@@ -132,15 +132,11 @@
     return this.payment;
   }
 
-<<<<<<< HEAD
   getTaprootDerivedPublicKey(): string {
     return bytesToHex(this.getPayment().taprootDerivedPublicKey);
   }
 
-  getVaultRelatedAddress(paymentType: 'p2wpkh' | 'p2tr'): string {
-=======
   getVaultRelatedAddress(paymentType: 'funding' | 'multisig'): string {
->>>>>>> b84d4871
     const payment = this.getPayment();
 
     if (payment === undefined) {
@@ -381,21 +377,13 @@
     customFeeRate?: bigint
   ): Promise<Psbt> {
     try {
-<<<<<<< HEAD
-      const { nativeSegwitPayment, taprootDerivedPublicKey, taprootMultisigPayment } =
-        await this.createPayment(vault.uuid, attestorGroupPublicKey);
-
-      if (
-        taprootMultisigPayment.address === undefined ||
-        nativeSegwitPayment.address === undefined
-      ) {
+      const { fundingPayment, taprootDerivedPublicKey, multisigPayment } = await this.createPayment(
+        vault.uuid,
+        attestorGroupPublicKey
+      );
+
+      if (multisigPayment.address === undefined || fundingPayment.address === undefined) {
         throw new Error('Payment Address is undefined');
-=======
-      const { fundingPayment, multisigPayment, taprootDerivedPublicKey } = this.getPayment();
-
-      if (fundingPayment.address === undefined) {
-        throw new Error('Could not get Addresses from Payments');
->>>>>>> b84d4871
       }
 
       const feeRate =
@@ -453,14 +441,10 @@
     feeRateMultiplier?: number,
     customFeeRate?: bigint
   ) {
-    const {
-      nativeSegwitPayment,
-      taprootDerivedPublicKey,
-      nativeSegwitDerivedPublicKey,
-      taprootMultisigPayment,
-    } = await this.createPayment(vault.uuid, attestorGroupPublicKey);
-
-    if (taprootMultisigPayment.address === undefined || nativeSegwitPayment.address === undefined) {
+    const { fundingPayment, taprootDerivedPublicKey, fundingDerivedPublicKey, multisigPayment } =
+      await this.createPayment(vault.uuid, attestorGroupPublicKey);
+
+    if (multisigPayment.address === undefined || fundingPayment.address === undefined) {
       throw new Error('Payment Address is undefined');
     }
 
@@ -473,8 +457,8 @@
       this.bitcoinNetwork,
       depositAmount,
       fundingTransactionID,
-      taprootMultisigPayment,
-      nativeSegwitPayment,
+      multisigPayment,
+      fundingPayment,
       feeRate,
       vault.btcFeeRecipient,
       vault.btcMintFeeBasisPoints.toBigInt()
@@ -508,7 +492,7 @@
 
     await updateNativeSegwitInputs(
       nativeSegwitInputsToSign,
-      nativeSegwitDerivedPublicKey,
+      fundingDerivedPublicKey,
       this.masterFingerprint,
       formattedDepositPSBT,
       this.bitcoinBlockchainAPI
@@ -519,7 +503,7 @@
 
   async signPSBT(
     psbt: Psbt,
-    transactionType: 'funding' | 'deposit' | 'closing'
+    transactionType: 'funding' | 'deposit' | 'withdraw'
   ): Promise<Transaction> {
     try {
       const { fundingWalletPolicy, multisigWalletPolicy, multisigWalletPolicyHMac } =
@@ -547,28 +531,24 @@
         case 'deposit':
           signatures = await this.ledgerApp.signPsbt(
             psbt.toBase64(),
-            taprootMultisigWalletPolicy,
-            taprootMultisigWalletPolicyHMac
+            multisigWalletPolicy,
+            multisigWalletPolicyHMac
           );
-          addTaprootInputSignaturesToPSBT(psbt, signatures);
-
-          signatures = await this.ledgerApp.signPsbt(
-            psbt.toBase64(),
-            nativeSegwitWalletPolicy,
-            null
-          );
+          addTaprootInputSignaturesToPSBT('funding', psbt, signatures);
+
+          signatures = await this.ledgerApp.signPsbt(psbt.toBase64(), fundingWalletPolicy, null);
 
           addNativeSegwitSignaturesToPSBT(psbt, signatures);
 
           transaction = Transaction.fromPSBT(psbt.toBuffer());
           return transaction;
-        case 'closing':
+        case 'withdraw':
           signatures = await this.ledgerApp.signPsbt(
             psbt.toBase64(),
             multisigWalletPolicy,
             multisigWalletPolicyHMac
           );
-          addTaprootInputSignaturesToPSBT('closing', psbt, signatures);
+          addTaprootInputSignaturesToPSBT('withdraw', psbt, signatures);
           transaction = Transaction.fromPSBT(psbt.toBuffer());
           return transaction;
         default:
