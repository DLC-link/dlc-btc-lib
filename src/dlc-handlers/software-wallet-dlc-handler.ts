--- conflicted
+++ resolved
@@ -78,15 +78,11 @@
     return this.payment;
   }
 
-<<<<<<< HEAD
   getTaprootDerivedPublicKey(): string {
     return this.taprootDerivedPublicKey;
   }
 
-  getVaultRelatedAddress(paymentType: 'p2wpkh' | 'p2tr'): string {
-=======
   getVaultRelatedAddress(paymentType: 'funding' | 'multisig'): string {
->>>>>>> b84d4871
     const payment = this.getPayment();
 
     if (payment === undefined) {
@@ -204,14 +200,7 @@
     customFeeRate?: bigint
   ): Promise<Transaction> {
     try {
-<<<<<<< HEAD
-      const { nativeSegwitPayment, taprootMultisigPayment } = await this.createPayments(
-        vault.uuid,
-        attestorGroupPublicKey
-      );
-=======
       const { fundingPayment, multisigPayment } = this.getPayment();
->>>>>>> b84d4871
 
       if (multisigPayment.address === undefined || fundingPayment.address === undefined) {
         throw new Error('Payment Address is undefined');
@@ -246,12 +235,12 @@
     feeRateMultiplier?: number,
     customFeeRate?: bigint
   ) {
-    const { nativeSegwitPayment, taprootMultisigPayment } = await this.createPayments(
+    const { fundingPayment, multisigPayment } = await this.createPayments(
       vault.uuid,
       attestorGroupPublicKey
     );
 
-    if (taprootMultisigPayment.address === undefined || nativeSegwitPayment.address === undefined) {
+    if (multisigPayment.address === undefined || fundingPayment.address === undefined) {
       throw new Error('Payment Address is undefined');
     }
 
@@ -264,8 +253,8 @@
       this.bitcoinNetwork,
       depositAmount,
       fundingTransactionID,
-      taprootMultisigPayment,
-      nativeSegwitPayment,
+      multisigPayment,
+      fundingPayment,
       feeRate,
       vault.btcFeeRecipient,
       vault.btcMintFeeBasisPoints.toBigInt()
