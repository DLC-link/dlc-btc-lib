export const DLCHandlers = {
  KEYPAIR: 'keypair',
  LEATHER: 'leather',
  UNISAT_FORDEFI: 'unisat/fordefi',
  LEDGER: 'ledger',
  DFNS: 'dfns',
<<<<<<< HEAD
  BITGO: 'bitgo',
} as const;
=======
} as const;

export const DUST_LIMIT = 546n;
>>>>>>> ce7e1a87
<|MERGE_RESOLUTION|>--- conflicted
+++ resolved
@@ -4,11 +4,7 @@
   UNISAT_FORDEFI: 'unisat/fordefi',
   LEDGER: 'ledger',
   DFNS: 'dfns',
-<<<<<<< HEAD
   BITGO: 'bitgo',
 } as const;
-=======
-} as const;
 
-export const DUST_LIMIT = 546n;
->>>>>>> ce7e1a87
+export const DUST_LIMIT = 546n;